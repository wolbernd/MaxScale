#ifndef _SERVER_H
#define _SERVER_H
/*
 * This file is distributed as part of the SkySQL Gateway.  It is free
 * software: you can redistribute it and/or modify it under the terms of the
 * GNU General Public License as published by the Free Software Foundation,
 * version 2.
 *
 * This program is distributed in the hope that it will be useful, but WITHOUT
 * ANY WARRANTY; without even the implied warranty of MERCHANTABILITY or FITNESS
 * FOR A PARTICULAR PURPOSE.  See the GNU General Public License for more
 * details.
 *
 * You should have received a copy of the GNU General Public License along with
 * this program; if not, write to the Free Software Foundation, Inc., 51
 * Franklin Street, Fifth Floor, Boston, MA 02110-1301 USA.
 *
 * Copyright SkySQL Ab 2013
 */
#include <dcb.h>

/**
 * @file service.h
 *
 * The server level definitions within the gateway
 *
 * @verbatim
 * Revision History
 *
 * Date		Who			Description
 * 14/06/13	Mark Riddoch		Initial implementation
 * 21/06/13	Mark Riddoch		Addition of server status flags
 * 22/07/13	Mark Riddoch		Addition of JOINED status for Galera
<<<<<<< HEAD
 * 18/05/14	Mark Riddoch		Addition of unique_name field
 * 20/05/14	Massimiliano Pinto	Addition of server_string field
=======
 * 20/05/14	Massimiliano Pinto	Addition of node_id field
>>>>>>> 933025b0
 *
 * @endverbatim
 */

/**
 * The server statistics structure
 *
 */
typedef struct {
	int		n_connections;	/**< Number of connections */
	int		n_current;	/**< Current connections */
} SERVER_STATS;

/**
 * The SERVER structure defines a backend server. Each server has a name
 * or IP address for the server, a port that the server listens on and
 * the name of a protocol module that is loaded to implement the protocol
 * between the gateway and the server.
 */
typedef struct server {
	char		*unique_name;	/**< Unique name for the server */
	char		*name;		/**< Server name/IP address*/
	unsigned short	port;		/**< Port to listen on */
	char		*protocol;	/**< Protocol module to use */
	unsigned int	status;		/**< Status flag bitmap for the server */
	char		*monuser;	/**< User name to use to monitor the db */
	char		*monpw;		/**< Password to use to monitor the db */
	SERVER_STATS	stats;		/**< The server statistics */
	struct	server	*next;		/**< Next server */
	struct	server	*nextdb;	/**< Next server in list attached to a service */
	char		*server_string;	/**< Server version string, i.e. MySQL server version */
<<<<<<< HEAD
=======
	long		node_id;	/**< Node id, server_id for M/S or local_index for Galera */
>>>>>>> 933025b0
} SERVER;

/**
 * Status bits in the server->status member.
 *
 * These are a bitmap of attributes that may be applied to a server
 */
#define	SERVER_RUNNING	0x0001		/**<< The server is up and running */
#define SERVER_MASTER	0x0002		/**<< The server is a master, i.e. can handle writes */
#define SERVER_SLAVE	0x0004		/**<< The server is a slave, i.e. can handle reads */
#define SERVER_JOINED	0x0008		/**<< The server is joined in a Galera cluster */

/**
 * Is the server running - the macro returns true if the server is marked as running
 * regardless of it's state as a master or slave
 */
#define	SERVER_IS_RUNNING(server)	((server)->status & SERVER_RUNNING)
/**
 * Is the server marked as down - the macro returns true if the server is beleived
 * to be inoperable.
 */
#define	SERVER_IS_DOWN(server)		(((server)->status & SERVER_RUNNING) == 0)
/**
 * Is the server a master? The server must be both running and marked as master
 * in order for the macro to return true
 */
#define	SERVER_IS_MASTER(server) \
			(((server)->status & (SERVER_RUNNING|SERVER_MASTER|SERVER_SLAVE)) == (SERVER_RUNNING|SERVER_MASTER))
/**
 * Is the server a slave? The server must be both running and marked as a slave
 * in order for the macro to return true
 */
#define	SERVER_IS_SLAVE(server)	\
			(((server)->status & (SERVER_RUNNING|SERVER_MASTER|SERVER_SLAVE)) == (SERVER_RUNNING|SERVER_SLAVE))

/**
 * Is the server joined Galera node? The server must be running and joined. 
 */
#define SERVER_IS_JOINED(server) \
	(((server)->status & (SERVER_RUNNING|SERVER_JOINED)) == (SERVER_RUNNING|SERVER_JOINED))

extern SERVER	*server_alloc(char *, char *, unsigned short);
extern int	server_free(SERVER *);
extern SERVER	*server_find_by_unique_name(char *);
extern SERVER	*server_find(char *, unsigned short);
extern void	printServer(SERVER *);
extern void	printAllServers();
extern void	dprintAllServers(DCB *);
extern void	dprintServer(DCB *, SERVER *);
extern char	*server_status(SERVER *);
extern void	server_set_status(SERVER *, int);
extern void	server_clear_status(SERVER *, int);
extern void	serverAddMonUser(SERVER *, char *, char *);
extern void	server_update(SERVER *, char *, char *, char *);
#endif<|MERGE_RESOLUTION|>--- conflicted
+++ resolved
@@ -31,12 +31,9 @@
  * 14/06/13	Mark Riddoch		Initial implementation
  * 21/06/13	Mark Riddoch		Addition of server status flags
  * 22/07/13	Mark Riddoch		Addition of JOINED status for Galera
-<<<<<<< HEAD
  * 18/05/14	Mark Riddoch		Addition of unique_name field
  * 20/05/14	Massimiliano Pinto	Addition of server_string field
-=======
  * 20/05/14	Massimiliano Pinto	Addition of node_id field
->>>>>>> 933025b0
  *
  * @endverbatim
  */
@@ -68,10 +65,7 @@
 	struct	server	*next;		/**< Next server */
 	struct	server	*nextdb;	/**< Next server in list attached to a service */
 	char		*server_string;	/**< Server version string, i.e. MySQL server version */
-<<<<<<< HEAD
-=======
 	long		node_id;	/**< Node id, server_id for M/S or local_index for Galera */
->>>>>>> 933025b0
 } SERVER;
 
 /**
