--- conflicted
+++ resolved
@@ -33,20 +33,6 @@
  * @verbatim
  * Revision History
  *
-<<<<<<< HEAD
- * Date		Who			Description
- * 20/06/13	Mark Riddoch		Initial implementation
- * 17/07/13	Mark Riddoch		Additional commands
- * 09/08/13	Massimiliano Pinto	Added enable/disable commands (now only for log)
- * 20/05/14	Mark Riddoch		Added ability to give server and service names rather
- *					than simply addresses
- * 23/05/14	Mark Riddoch		Added support for developer and user modes
- * 29/05/14	Mark Riddoch		Add Filter support
- * 16/10/14	Mark Riddoch		Add show eventq
- * 05/03/15	Massimiliano Pinto	Added enable/disable feedback
- * 27/05/15     Martin Brampton         Add show persistent [server]
- * 06/11/15     Martin Brampton         Add show buffers (conditional compilation)
-=======
  * Date         Who                     Description
  * 20/06/13     Mark Riddoch            Initial implementation
  * 17/07/13     Mark Riddoch            Additional commands
@@ -58,7 +44,7 @@
  * 16/10/14     Mark Riddoch            Add show eventq
  * 05/03/15     Massimiliano Pinto      Added enable/disable feedback
  * 27/05/15     Martin Brampton         Add show persistent [server]
->>>>>>> 43c7ccdd
+ * 06/11/15     Martin Brampton         Add show buffers (conditional compilation)
  *
  * @endverbatim
  */
@@ -124,14 +110,13 @@
  * The subcommands of the show command
  */
 struct subcommand showoptions[] = {
-<<<<<<< HEAD
 #if defined(BUFFER_TRACE)
-        { "buffers",	0, dprintAllBuffers,
+    { "buffers",	0, dprintAllBuffers,
 		"Show all buffers with backtrace",
 		"Show all buffers with backtrace",
 				{0, 0, 0} },
 #endif
-        { "dcbs",	0, dprintAllDCBs,
+    { "dcbs",	0, dprintAllDCBs,
 		"Show all descriptor control blocks (network connections)",
 		"Show all descriptor control blocks (network connections)",
 				{0, 0, 0} },
@@ -225,106 +210,6 @@
 				{0, 0, 0} },
 	{ NULL,		0, NULL,		NULL,	NULL,
 				{0, 0, 0} }
-=======
-    { "dcbs", 0, dprintAllDCBs,
-      "Show all descriptor control blocks (network connections)",
-      "Show all descriptor control blocks (network connections)",
-      {0, 0, 0} },
-    { "dcb", 1, dprintDCB,
-      "Show a single descriptor control block e.g. show dcb 0x493340",
-      "Show a single descriptor control block e.g. show dcb 0x493340",
-      {ARG_TYPE_DCB, 0, 0} },
-    { "dbusers", 1, dcb_usersPrint,
-      "Show statistics and user names for a service's user table.\n"
-      "\t\tExample : show dbusers <service name>",
-      "Show statistics and user names for a service's user table.\n"
-      "\t\tExample : show dbusers <ptr of 'User's data' from services list>|<service name>",
-      {ARG_TYPE_DBUSERS, 0, 0} },
-    { "epoll", 0, dprintPollStats,
-      "Show the poll statistics",
-      "Show the poll statistics",
-      {0, 0, 0} },
-    { "eventq", 0, dShowEventQ,
-      "Show the queue of events waiting to be processed",
-      "Show the queue of events waiting to be processed",
-      {0, 0, 0} },
-    { "eventstats", 0, dShowEventStats,
-      "Show the event statistics",
-      "Show the event statistics",
-      {0, 0, 0} },
-    { "feedbackreport", 0, moduleShowFeedbackReport,
-      "Show the report of MaxScale loaded modules, suitable for Notification Service",
-      "Show the report of MaxScale loaded modules, suitable for Notification Service",
-      {0, 0, 0} },
-    { "filter", 1, dprintFilter,
-      "Show details of a filter, called with a filter name",
-      "Show details of a filter, called with the address of a filter",
-      {ARG_TYPE_FILTER, 0, 0} },
-    { "filters", 0, dprintAllFilters,
-      "Show all filters",
-      "Show all filters",
-      {0, 0, 0} },
-    { "modules", 0, dprintAllModules,
-      "Show all currently loaded modules",
-      "Show all currently loaded modules",
-      {0, 0, 0} },
-    { "monitor", 1, monitorShow,
-      "Show the monitor details",
-      "Show the monitor details",
-      {ARG_TYPE_MONITOR, 0, 0} },
-    { "monitors", 0, monitorShowAll,
-      "Show the monitors that are configured",
-      "Show the monitors that are configured",
-      {0, 0, 0} },
-    { "persistent", 1, dprintPersistentDCBs,
-      "Show persistent pool for a named server, e.g. show persistent dbnode1",
-      "Show persistent pool for a server, e.g. show persistent 0x485390. "
-      "The address may also be replaced with the server name from the configuration file",
-      {ARG_TYPE_SERVER, 0, 0} },
-    { "server", 1, dprintServer,
-      "Show details for a named server, e.g. show server dbnode1",
-      "Show details for a server, e.g. show server 0x485390. The address may also be "
-      "repalced with the server name from the configuration file",
-      {ARG_TYPE_SERVER, 0, 0} },
-    { "servers", 0, dprintAllServers,
-      "Show all configured servers",
-      "Show all configured servers",
-      {0, 0, 0} },
-    { "serversjson", 0, dprintAllServersJson,
-      "Show all configured servers in JSON format",
-      "Show all configured servers in JSON format",
-      {0, 0, 0} },
-    { "services", 0, dprintAllServices,
-      "Show all configured services in MaxScale",
-      "Show all configured services in MaxScale",
-      {0, 0, 0} },
-    { "service", 1, dprintService,
-      "Show a single service in MaxScale, may be passed a service name",
-      "Show a single service in MaxScale, may be passed a service name or address of a service object",
-      {ARG_TYPE_SERVICE, 0, 0} },
-    { "session", 1, dprintSession,
-      "Show a single session in MaxScale, e.g. show session 0x284830",
-      "Show a single session in MaxScale, e.g. show session 0x284830",
-      {ARG_TYPE_SESSION, 0, 0} },
-    { "sessions", 0, dprintAllSessions,
-      "Show all active sessions in MaxScale",
-      "Show all active sessions in MaxScale",
-      {0, 0, 0} },
-    { "tasks", 0, hkshow_tasks,
-      "Show all active housekeeper tasks in MaxScale",
-      "Show all active housekeeper tasks in MaxScale",
-      {0, 0, 0} },
-    { "threads", 0, dShowThreads,
-      "Show the status of the polling threads in MaxScale",
-      "Show the status of the polling threads in MaxScale",
-      {0, 0, 0} },
-    { "users", 0, telnetdShowUsers,
-      "Show statistics and user names for the debug interface",
-      "Show statistics and user names for the debug interface",
-      {0, 0, 0} },
-    { NULL, 0, NULL, NULL, NULL,
-      {0, 0, 0} }
->>>>>>> 43c7ccdd
 };
 
 /**
@@ -829,94 +714,15 @@
  * Convert a string argument to a numeric, observing prefixes
  * for number bases, e.g. 0x for hex, 0 for octal
  *
-<<<<<<< HEAD
  * @param dcb       The client DCB
  * @param mode		The CLI mode
  * @param arg		The string representation of the argument
  * @param arg_type	The target type for the argument
-=======
- * @param mode          The CLI mode
- * @param arg           The string representation of the argument
- * @param arg_type      The target type for the argument
->>>>>>> 43c7ccdd
  * @return The argument as a long integer
  */
 static unsigned long
 convert_arg(DCB* dcb, int mode, char *arg, int arg_type)
 {
-<<<<<<< HEAD
-unsigned long	rval;
-SERVICE		*service;
-
-	switch (arg_type)
-	{
-	case ARG_TYPE_ADDRESS:
-		return (unsigned long)strtol(arg, NULL, 0);
-	case ARG_TYPE_STRING:
-		return (unsigned long)arg;
-	case ARG_TYPE_SERVICE:
-		if (mode == CLIM_USER || (rval = (unsigned long)strtol(arg, NULL, 0)) == 0)
-			rval = (unsigned long)service_find(arg);
-
-		return rval;
-	case ARG_TYPE_SERVER:
-		if (mode == CLIM_USER || (rval = (unsigned long)strtol(arg, NULL, 0)) == 0)
-			rval = (unsigned long)server_find_by_unique_name(arg);
-		
-		return rval;
-	case ARG_TYPE_DBUSERS:
-		if (mode == CLIM_USER || (rval = (unsigned long)strtol(arg, NULL, 0)) == 0)
-		{
-			service = service_find(arg);
-			if (service)
-            {
-                if(service->users == NULL)
-                {
-                    dcb_printf(dcb, "The dbusers for service %s are not loaded. "
-                        "Reload the dbusers and try again.\n", service->name);
-                }
-				return (unsigned long)(service->users);
-            }
-			else
-            {
-				return 0;
-            }
-		}
-		return rval;
-	case ARG_TYPE_DCB:
-		rval = (unsigned long)strtol(arg, NULL, 0);
-		if (mode == CLIM_USER && dcb_isvalid((DCB *)rval) == 0)
-			rval = 0;
-		return rval;
-	case ARG_TYPE_SESSION:
-		rval = (unsigned long)strtol(arg, NULL, 0);
-		if (mode == CLIM_USER && session_isvalid((SESSION *)rval) == 0)
-			rval = 0;
-
-		return rval;
-	case ARG_TYPE_MONITOR:
-		if (mode == CLIM_USER || (rval = (unsigned long)strtol(arg, NULL, 0)) == 0)
-			rval = (unsigned long)monitor_find(arg);
-
-		return rval;
-	case ARG_TYPE_FILTER:
-		if (mode == CLIM_USER || (rval = (unsigned long)strtol(arg, NULL, 0)) == 0)
-			rval = (unsigned long)filter_find(arg);
-
-		return rval;
-	case ARG_TYPE_NUMERIC:
-		{
-			int i;
-			for (i = 0; arg[i]; i++)
-			{
-				if (arg[i] < '0' || arg[i] > '9')
-					return 0;
-			}
-			return atoi(arg);
-		}
-	}
-	return 0;
-=======
     unsigned long  rval;
     SERVICE       *service;
 
@@ -992,7 +798,6 @@
         }
     }
     return 0;
->>>>>>> 43c7ccdd
 }
 
 /**
@@ -1012,234 +817,6 @@
 int
 execute_cmd(CLI_SESSION *cli)
 {
-<<<<<<< HEAD
-DCB		*dcb = cli->session->client;
-int		argc, i, j, found = 0;
-char		*args[MAXARGS + 1];
-unsigned long	arg1, arg2, arg3;
-int		in_quotes = 0, escape_next = 0;
-char		*ptr, *lptr;
-bool in_space = false;
-int nskip = 0;
-
-	args[0] = cli->cmdbuf;
-	ptr = args[0];
-	lptr = ptr;
-	i = 0;
-	/*
-	 * Break the command line into a number of words. Whitespace is used
-	 * to delimit words and may be escaped by use of the \ character or
-	 * the use of double quotes.
-	 * The array args contains the broken down words, one per index.
-	 */
-
-	while (*ptr)
-	{
-		if (escape_next)
-		{
-			*lptr++ = *ptr++;
-			escape_next = 0;
-		}
-		else if (*ptr == '\\')
-		{
-			escape_next = 1;
-			ptr++;
-		}
-		else if (in_quotes == 0 && ((in_space = *ptr == ' ') || *ptr == '\t' || *ptr == '\r' || *ptr == '\n'))
-		{
-
-			*lptr = 0;
-			lptr += nskip;
-			nskip = 0;
-
-			if(!in_space){
-				break;
-			}
-
-			if (args[i] == ptr)
-				args[i] = ptr + 1;
-			else
-			{
-				i++;
-				if (i >= MAXARGS-1)
-					break;
-				args[i] = ptr + 1;
-			}
-			ptr++;
-			lptr++;
-		}
-		else if (*ptr == '\"' && in_quotes == 0)
-		{
-			in_quotes = 1;
-			ptr++;
-			nskip++;
-		}
-		else if (*ptr == '\"' && in_quotes == 1)
-		{
-			in_quotes = 0;
-			ptr++;
-			nskip++;
-		}
-		else
-		{
-			*lptr++ = *ptr++;
-		}
-	}
-	*lptr = 0;
-	args[MIN(MAXARGS-1,i+1)] = NULL;
-
-	if (args[0] == NULL || *args[0] == 0)
-		return 1;
-	for (i = 0; args[i] && *args[i]; i++)
-		;
-	argc = i - 2;	/* The number of extra arguments to commands */
-	
-
-	if (!strcasecmp(args[0], "help"))
-	{
-		if (args[1] == NULL || *args[1] == 0)
-		{
-			found = 1;
-			dcb_printf(dcb, "Available commands:\n");
-			for (i = 0; cmds[i].cmd; i++)
-			{
-				if (cmds[i].options[1].arg1 == NULL)
-					dcb_printf(dcb, "    %s %s\n", cmds[i].cmd, cmds[i].options[0].arg1);
-				else
-				{
-					dcb_printf(dcb, "    %s [", cmds[i].cmd);
-					for (j = 0; cmds[i].options[j].arg1; j++)
-					{
-						dcb_printf(dcb, "%s%s", cmds[i].options[j].arg1,
-							cmds[i].options[j+1].arg1 ? "|" : "");
-					}
-					dcb_printf(dcb, "]\n");
-				}
-			}
-			dcb_printf(dcb, "\nType help command to see details of each command.\n");
-			dcb_printf(dcb, "Where commands require names as arguments and these names contain\n");
-			dcb_printf(dcb, "whitespace either the \\ character may be used to escape the whitespace\n");
-			dcb_printf(dcb, "or the name may be enclosed in double quotes \".\n\n");
-		}
-		else
-		{
-			for (i = 0; cmds[i].cmd; i++)
-			{
-				if (!strcasecmp(args[1], cmds[i].cmd))
-				{
-					found = 1;
-					dcb_printf(dcb, "Available options to the %s command:\n", args[1]);
-					for (j = 0; cmds[i].options[j].arg1; j++)
-					{
-						dcb_printf(dcb, "    %-10s %s\n", cmds[i].options[j].arg1,
-										cmds[i].options[j].help);
-					}
-				}
-			}
-			if (found == 0)
-			{
-				dcb_printf(dcb, "No command %s to offer help with\n", args[1]);
-			}
-		}
-		found = 1;
-	}
-	else if (!strcasecmp(args[0], "quit"))
-	{
-		return 0;
-	}
-	else if (argc >= 0)
-	{
-		for (i = 0; cmds[i].cmd; i++)
-		{
-			if (strcasecmp(args[0], cmds[i].cmd) == 0)
-			{
-				for (j = 0; cmds[i].options[j].arg1; j++)
-				{
-					if (strcasecmp(args[1], cmds[i].options[j].arg1) == 0)
-					{
-                                        	found = 1; /**< command and sub-command match */
-						if (argc != cmds[i].options[j].n_args)
-						{
-							dcb_printf(dcb, "Incorrect number of arguments: %s %s expects %d arguments\n",
-								cmds[i].cmd, cmds[i].options[j].arg1,
-								cmds[i].options[j].n_args);
-							
-						}
-						else
-						{
-							switch (cmds[i].options[j].n_args)
-							{
-							case 0:
-								cmds[i].options[j].fn(dcb);
-								break;
-							case 1:
-								arg1 = convert_arg(dcb, cli->mode, args[2],cmds[i].options[j].arg_types[0]);
-
-								if (arg1)
-									cmds[i].options[j].fn(dcb, arg1);
-								else
-									dcb_printf(dcb, "Invalid argument: %s\n",
-										   args[2]);
-								break;
-							case 2:
-								arg1 = convert_arg(dcb, cli->mode, args[2],cmds[i].options[j].arg_types[0]);
-								arg2 = convert_arg(dcb, cli->mode, args[3],cmds[i].options[j].arg_types[1]);
-								if (arg1 && arg2)
-									cmds[i].options[j].fn(dcb, arg1, arg2);
-								else if (arg1 == 0)
-									dcb_printf(dcb, "Invalid argument: %s\n",
-										args[2]);
-								else
-									dcb_printf(dcb, "Invalid argument: %s\n",
-										args[3]);
-								break;
-							case 3:
-								arg1 = convert_arg(dcb, cli->mode, args[2],cmds[i].options[j].arg_types[0]);
-								arg2 = convert_arg(dcb, cli->mode, args[3],cmds[i].options[j].arg_types[1]);
-								arg3 = convert_arg(dcb, cli->mode, args[4],cmds[i].options[j].arg_types[2]);
-								if (arg1 && arg2 && arg3)
-									cmds[i].options[j].fn(dcb, arg1, arg2, arg3);
-								else if (arg1 == 0)
-									dcb_printf(dcb, "Invalid argument: %s\n",
-										args[2]);
-								else if (arg2 == 0)
-									dcb_printf(dcb, "Invalid argument: %s\n",
-										args[3]);
-								else if (arg3 == 0)
-									dcb_printf(dcb, "Invalid argument: %s\n",
-										args[4]);
-							}
-						}
-					}
-				}
-				if (!found)
-				{
-					dcb_printf(dcb,
-						"Unknown or missing option for the %s command. Valid sub-commands are:\n",
-							cmds[i].cmd);
-					for (j = 0; cmds[i].options[j].arg1; j++)
-					{
-						dcb_printf(dcb, "    %-10s %s\n", cmds[i].options[j].arg1,
-										cmds[i].options[j].help);
-					}
-					found = 1;
-				}
-			}
-		}
-	}
-	else if (argc == -1)
-	{
-		dcb_printf(dcb,
-			"Commands must consist of at least two words. Type help for a list of commands\n");
-		found = 1;
-	}
-	if (!found)
-		dcb_printf(dcb,
-			"Command '%s' not known, type help for a list of available commands\n", args[0]);
-	memset(cli->cmdbuf, 0, cmdbuflen);
-
-	return 1;
-=======
     DCB           *dcb = cli->session->client;
     int            argc, i, j, found = 0;
     char          *args[MAXARGS + 1];
@@ -1494,7 +1071,6 @@
     memset(cli->cmdbuf, 0, cmdbuflen);
 
     return 1;
->>>>>>> 43c7ccdd
 }
 
 /**
